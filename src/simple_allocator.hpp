--- conflicted
+++ resolved
@@ -37,11 +37,7 @@
   
   virtual void slaveRemoved(Slave* slave);
   
-<<<<<<< HEAD
-  virtual void taskRemoved(TaskInfo *task, TaskRemovalReason reason);
-=======
-  virtual void taskRemoved(Task* task, TaskRemovalReason reason);
->>>>>>> 1beb371f
+  virtual void taskRemoved(TaskInfo* task, TaskRemovalReason reason);
 
   virtual void offerReturned(SlotOffer* offer,
                              OfferReturnReason reason,
