#include <iomanip>

#include <glog/logging.h>

#include "common/date_utils.hpp"

#include "allocator.hpp"
#include "allocator_factory.hpp"
#include "master.hpp"
#include "webui.hpp"

using std::endl;
using std::make_pair;
using std::map;
using std::max;
using std::min;
using std::ostringstream;
using std::pair;
using std::set;
using std::setfill;
using std::setw;
using std::string;
using std::vector;

using boost::lexical_cast;
using boost::unordered_map;
using boost::unordered_set;

using namespace mesos;
using namespace mesos::internal;
using namespace mesos::internal::master;


namespace {

// A process that periodically pings the master to check filter expiries, etc
class AllocatorTimer : public MesosProcess
{
private:
  const PID master;

protected:
  void operator () ()
  {
    link(master);
    do {
      switch (receive(1)) {
      case PROCESS_TIMEOUT:
	send(master, pack<M2M_TIMER_TICK>());
	break;
      case PROCESS_EXIT:
	return;
      }
    } while (true);
  }

public:
  AllocatorTimer(const PID &_master) : master(_master) {}
};


// A process that periodically prints frameworks' shares to a file
class SharesPrinter : public MesosProcess
{
protected:
  PID master;

  void operator () ()
  {
    int tick = 0;

    std::ofstream file ("/mnt/shares");
    if (!file.is_open())
      LOG(FATAL) << "Could not open /mnt/shares";

    while (true) {
      pause(1);

      send(master, pack<M2M_GET_STATE>());
      receive();
      CHECK(msgid() == M2M_GET_STATE_REPLY);
      state::MasterState *state = unpack<M2M_GET_STATE_REPLY, 0>(body());

      uint32_t total_cpus = 0;
      uint32_t total_mem = 0;

      foreach (state::Slave *s, state->slaves) {
        total_cpus += s->cpus;
        total_mem += s->mem;
      }
      
      if (state->frameworks.empty()) {
        file << "--------------------------------" << std::endl;
      } else {
        foreach (state::Framework *f, state->frameworks) {
          double cpu_share = f->cpus / (double) total_cpus;
          double mem_share = f->mem / (double) total_mem;
          double max_share = max(cpu_share, mem_share);
          file << tick << "#" << f->id << "#" << f->name << "#" 
               << f->cpus << "#" << f->mem << "#"
               << cpu_share << "#" << mem_share << "#" << max_share << endl;
        }
      }
      delete state;
      tick++;
    }
    file.close();
  }

public:
  SharesPrinter(const PID &_master) : master(_master) {}
  ~SharesPrinter() {}
};

}


Master::Master()
  : nextFrameworkId(0), nextSlaveId(0), nextSlotOfferId(0)
{
  allocatorType = "simple";
}


Master::Master(const Params& conf_)
  : conf(conf_), nextFrameworkId(0), nextSlaveId(0), nextSlotOfferId(0)
{
  allocatorType = conf.get("allocator", "simple");
}
                   

Master::~Master()
{
  LOG(INFO) << "Shutting down master";

  delete allocator;

  foreachpair (_, Framework *framework, frameworks) {
    foreachpair(_, Task *task, framework->tasks)
      delete task;
    delete framework;
  }

  foreachpair (_, Slave *slave, slaves) {
    delete slave;
  }

  foreachpair (_, SlotOffer *offer, slotOffers) {
    delete offer;
  }
}


void Master::registerOptions(Configurator* conf)
{
  conf->addOption<string>("allocator", 'a', "Allocation module name", "simple");
  conf->addOption<bool>("root_submissions",
                        "Can root submit frameworks?",
                        true);
}


state::MasterState * Master::getState()
{
  std::ostringstream oss;
  oss << self();
  state::MasterState *state =
    new state::MasterState(BUILD_DATE, BUILD_USER, oss.str());

  foreachpair (_, Slave *s, slaves) {
    state::Slave *slave = new state::Slave(s->id, s->hostname, s->publicDns,
        s->resources.cpus, s->resources.mem, s->connectTime);
    state->slaves.push_back(slave);
  }

  foreachpair (_, Framework *f, frameworks) {
    state::Framework *framework = new state::Framework(f->id, f->user,
        f->name, f->executorInfo.uri, f->resources.cpus, f->resources.mem,
        f->connectTime);
    state->frameworks.push_back(framework);
    foreachpair (_, Task *t, f->tasks) {
      state::Task *task = new state::Task(t->id, t->name, t->frameworkId,
          t->slaveId, t->state, t->resources.cpus, t->resources.mem);
      framework->tasks.push_back(task);
    }
    foreach (SlotOffer *o, f->slotOffers) {
      state::SlotOffer *offer = new state::SlotOffer(o->id, o->frameworkId);
      foreach (SlaveResources &r, o->resources) {
        state::SlaveResources *resources = new state::SlaveResources(
            r.slave->id, r.resources.cpus, r.resources.mem);
        offer->resources.push_back(resources);
      }
      framework->offers.push_back(offer);
    }
  }
  
  return state;
}


// Return connected frameworks that are not in the process of being removed
vector<Framework *> Master::getActiveFrameworks()
{
  vector <Framework *> result;
  foreachpair(_, Framework *framework, frameworks)
    if (framework->active)
      result.push_back(framework);
  return result;
}


// Return connected slaves that are not in the process of being removed
vector<Slave *> Master::getActiveSlaves()
{
  vector <Slave *> result;
  foreachpair(_, Slave *slave, slaves)
    if (slave->active)
      result.push_back(slave);
  return result;
}


Framework * Master::lookupFramework(FrameworkID fid)
{
  unordered_map<FrameworkID, Framework *>::iterator it =
    frameworks.find(fid);
  if (it != frameworks.end())
    return it->second;
  else
    return NULL;
}


Slave * Master::lookupSlave(SlaveID sid)
{
  unordered_map<SlaveID, Slave *>::iterator it =
    slaves.find(sid);
  if (it != slaves.end())
    return it->second;
  else
    return NULL;
}


SlotOffer * Master::lookupSlotOffer(OfferID oid)
{
  unordered_map<OfferID, SlotOffer *>::iterator it =
    slotOffers.find(oid);
  if (it != slotOffers.end()) 
    return it->second;
  else
    return NULL;
}


void Master::operator () ()
{
  LOG(INFO) << "Master started at mesos://" << self();

  // Don't do anything until we get a master ID.
  while (receive() != GOT_MASTER_ID) {
    LOG(INFO) << "Oops! We're dropping a message since "
              << "we haven't received an identifier yet!";  
  }
  string faultToleranceId;
  tie(faultToleranceId) = unpack<GOT_MASTER_ID>(body());
  masterId = DateUtils::currentDate() + "-" + faultToleranceId;
  LOG(INFO) << "Master ID: " << masterId;

  // Create the allocator (we do this after the constructor because it
  // leaks 'this').
  allocator = createAllocator();
  if (!allocator)
    LOG(FATAL) << "Unrecognized allocator type: " << allocatorType;

  link(spawn(new AllocatorTimer(self())));
  //link(spawn(new SharesPrinter(self())));

  while (true) {
    switch (receive()) {

    case NEW_MASTER_DETECTED: {
      // TODO(benh): We might have been the master, but then got
      // partitioned, and now we are finding out once we reconnect
      // that we are no longer the master, so we should just die.
      LOG(INFO) << "New master detected ... maybe it's us!";
      break;
    }

    case NO_MASTER_DETECTED: {
      LOG(INFO) << "No master detected ... maybe we're next!";
      break;
    }

    case F2M_REGISTER_FRAMEWORK: {
      FrameworkID fid = newFrameworkId();
      Framework *framework = new Framework(from(), fid, elapsed());

      tie(framework->name, framework->user, framework->executorInfo) =
        unpack<F2M_REGISTER_FRAMEWORK>(body());

      LOG(INFO) << "Registering " << framework << " at " << framework->pid;

      if (framework->executorInfo.uri == "") {
        LOG(INFO) << framework << " registering without an executor URI";
        send(framework->pid, pack<M2F_ERROR>(1, "No executor URI given"));
        delete framework;
        break;
      }

      bool rootSubmissions = conf.get<bool>("root_submissions", true);
      if (framework->user == "root" && rootSubmissions == false) {
        LOG(INFO) << framework << " registering as root, but "
                  << "root submissions are disabled on this cluster";
        send(framework->pid, pack<M2F_ERROR>(
              1, "Root is not allowed to submit jobs on this cluster"));
        delete framework;
        break;
      }

      addFramework(framework);
      break;
    }

    case F2M_REREGISTER_FRAMEWORK: {
      FrameworkID fid;
      string name;
      string user;
      ExecutorInfo executorInfo;
      int32_t generation;

      tie(fid, name, user, executorInfo, generation) =
        unpack<F2M_REREGISTER_FRAMEWORK>(body());

      if (executorInfo.uri == "") {
        LOG(INFO) << "Framework " << fid << " re-registering "
                  << "without an executor URI";
        send(from(), pack<M2F_ERROR>(1, "No executor URI given"));
        break;
      }

      if (fid == "") {
        LOG(ERROR) << "Framework re-registering without an id!";
        send(from(), pack<M2F_ERROR>(1, "Missing framework id"));
        break;
      }

      LOG(INFO) << "Re-registering framework " << fid << " at " << from();

<<<<<<< HEAD
      if (frameworks.count(fid) > 0) {
        // A framework with this ID is already connected to the master, so
        // this is hopefully a scheduler failover. Check that that this is
        // the case (i.e. generation == 0 for the new scheduler), and report
        // an error if it isn't.
=======
      if (frameworks.count(framework->id) > 0) {
        // Using the "generation" of the scheduler allows us to keep a
        // scheduler that got partitioned but didn't die (in ZooKeeper
        // speak this means didn't lose their session) and then
        // eventually tried to connect to this master even though
        // another instance of their scheduler has reconnected. This
        // might not be an issue in the future when the
        // master/allocator launches the scheduler can get restarted
        // (if necessary) by the master and the master will always
        // know which scheduler is the correct one.
>>>>>>> d84fbfe2
        if (generation == 0) {
          LOG(INFO) << "Framework " << fid << " failed over";
          replaceScheduler(frameworks[fid], from());
          // TODO: Should we check whether the new scheduler has given
          // us a different framework name, user name or executor info?
        } else {
          LOG(INFO) << "Framework " << fid << " re-registering with an "
		    << "already used id and not failing over!";
          send(from(), pack<M2F_ERROR>(1, "Framework id in use"));
          break;
        }
      } else {
        // We don't have a framework with this ID, so we must be a newly
        // elected Mesos master to which either an existing scheduler or a
        // failed-over one is connecting. Create a Framework object and add
        // any tasks it has that have been reported by reconnecting slaves.
        Framework *framework = new Framework(from(), fid, elapsed());
        framework->name = name;
        framework->user = user;
        framework->executorInfo = executorInfo;
        addFramework(framework);
        // Add any running tasks reported by slaves for this framework.
        foreachpair (SlaveID slaveId, Slave *slave, slaves) {
          foreachpair (_, Task *task, slave->tasks) {
            if (framework->id == task->frameworkId) {
              framework->addTask(task);
            }
          }
        }
      }

      CHECK(frameworks.find(fid) != frameworks.end());

      // Broadcast the new framework pid to all the slaves. We have to
      // broadcast because an executor might be running on a slave but
      // it currently isn't running any tasks. This could be a
      // potential scalability issue ...
      foreachpair (_, Slave *slave, slaves) {
        send(slave->pid, pack<M2S_UPDATE_FRAMEWORK_PID>(fid, from()));
      }

      break;
    }

    case F2M_UNREGISTER_FRAMEWORK: {
      FrameworkID fid;
      tie(fid) = unpack<F2M_UNREGISTER_FRAMEWORK>(body());
      LOG(INFO) << "Asked to unregister framework " << fid;
      Framework *framework = lookupFramework(fid);
      if (framework != NULL && framework->pid == from())
        removeFramework(framework);
      else
        LOG(WARNING) << "Non-authoratative PID attempting framework "
                     << "unregistration ... ignoring";
      break;
    }

    case F2M_SLOT_OFFER_REPLY: {
      FrameworkID fid;
      OfferID oid;
      vector<TaskDescription> tasks;
      Params params;
      tie(fid, oid, tasks, params) = unpack<F2M_SLOT_OFFER_REPLY>(body());
      Framework *framework = lookupFramework(fid);
      if (framework != NULL) {
        SlotOffer *offer = lookupSlotOffer(oid);
        if (offer != NULL) {
          processOfferReply(offer, tasks, params);
        } else {
          // The slot offer is gone, meaning that we rescinded it or that
          // the slave was lost; immediately report any tasks in it as lost
          foreach (const TaskDescription &t, tasks) {
            send(framework->pid,
                 pack<M2F_STATUS_UPDATE>(t.taskId, TASK_LOST, ""));
          }
        }
      }
      break;
    }

    case F2M_REVIVE_OFFERS: {
      FrameworkID fid;
      tie(fid) = unpack<F2M_REVIVE_OFFERS>(body());
      Framework *framework = lookupFramework(fid);
      if (framework != NULL) {
        LOG(INFO) << "Reviving offers for " << framework;
        framework->slaveFilter.clear();
        allocator->offersRevived(framework);
      }
      break;
    }

    case F2M_KILL_TASK: {
      FrameworkID fid;
      TaskID tid;
      tie(fid, tid) = unpack<F2M_KILL_TASK>(body());
      Framework *framework = lookupFramework(fid);
      if (framework != NULL) {
        Task *task = framework->lookupTask(tid);
        if (task != NULL) {
          LOG(INFO) << "Asked to kill " << task << " by its framework";
          killTask(task);
	} else {
	  LOG(INFO) << "Asked to kill UNKNOWN task by its framework";
	  send(framework->pid, pack<M2F_STATUS_UPDATE>(tid, TASK_LOST, ""));
        }
      }
      break;
    }

    case F2M_FRAMEWORK_MESSAGE: {
      FrameworkID fid;
      FrameworkMessage message;
      tie(fid, message) = unpack<F2M_FRAMEWORK_MESSAGE>(body());
      Framework *framework = lookupFramework(fid);
      if (framework != NULL) {
        Slave *slave = lookupSlave(message.slaveId);
        if (slave != NULL)
          send(slave->pid, pack<M2S_FRAMEWORK_MESSAGE>(fid, message));
      }
      break;
    }

    case S2M_REGISTER_SLAVE: {
      string slaveId = masterId + "-" + lexical_cast<string>(nextSlaveId++);
      Slave *slave = new Slave(from(), slaveId, elapsed());
      tie(slave->hostname, slave->publicDns, slave->resources) =
        unpack<S2M_REGISTER_SLAVE>(body());
      LOG(INFO) << "Registering " << slave << " at " << slave->pid;
      slaves[slave->id] = slave;
      pidToSid[slave->pid] = slave->id;
      link(slave->pid);
      send(slave->pid,
	   pack<M2S_REGISTER_REPLY>(slave->id, HEARTBEAT_INTERVAL));
      allocator->slaveAdded(slave);
      break;
    }

    case S2M_REREGISTER_SLAVE: {
      Slave *slave = new Slave(from(), "", elapsed());
      vector<Task> tasks;
      tie(slave->id, slave->hostname, slave->publicDns,
          slave->resources, tasks) = unpack<S2M_REREGISTER_SLAVE>(body());

      if (slave->id == "") {
        slave->id = masterId + "-" + lexical_cast<string>(nextSlaveId++);
        LOG(ERROR) << "Slave re-registered without a SlaveID, "
                   << "generating a new id for it.";
      }

      LOG(INFO) << "Re-registering " << slave << " at " << slave->pid;
      slaves[slave->id] = slave;
      pidToSid[slave->pid] = slave->id;
      link(slave->pid);
      send(slave->pid,
           pack<M2S_REREGISTER_REPLY>(slave->id, HEARTBEAT_INTERVAL));

      allocator->slaveAdded(slave);

      foreach (const Task &t, tasks) {
        Task *task = new Task(t);
        slave->addTask(task);

        // Tell this slave the current framework pid for this task.
        Framework *framework = lookupFramework(task->frameworkId);
        if (framework != NULL) {
          framework->addTask(task);
          send(slave->pid, pack<M2S_UPDATE_FRAMEWORK_PID>(framework->id,
                                                          framework->pid));
        }
      }

      // TODO(benh|alig): We should put a timeout on how long we keep
      // tasks running that never have frameworks reregister that
      // claim them.

      break;
    }

    case S2M_UNREGISTER_SLAVE: {
      SlaveID sid;
      tie(sid) = unpack<S2M_UNREGISTER_SLAVE>(body());
      LOG(INFO) << "Asked to unregister slave " << sid;
      Slave *slave = lookupSlave(sid);
      if (slave != NULL)
        removeSlave(slave);
      break;
    }

    case S2M_FT_STATUS_UPDATE: {
      SlaveID sid;
      FrameworkID fid;
      TaskID tid;
      TaskState state;
      string data;
      tie(sid, fid, tid, state, data) = unpack<S2M_FT_STATUS_UPDATE>(body());

      VLOG(1) << "FT: prepare relay seq:"<< seq() << " from: "<< from();
      if (Slave *slave = lookupSlave(sid)) {
        if (Framework *framework = lookupFramework(fid)) {
	  // Pass on the status update to the framework.
	  // TODO(benh): Do we not want to forward the
	  // S2M_FT_STATUS_UPDATE message? This seems a little tricky
	  // because we really wanted to send the M2F_FT_STATUS_UPDATE
	  // message.
          forward(framework->pid);
          if (duplicate()) {
            LOG(WARNING) << "FT: Locally ignoring duplicate message with id:" << seq();
            break;
          }
          // Update the task state locally.
          Task *task = slave->lookupTask(fid, tid);
          if (task != NULL) {
            LOG(INFO) << "Status update: " << task << " is in state " << state;
            task->state = state;
            // Remove the task if it finished or failed
            if (state == TASK_FINISHED || state == TASK_FAILED ||
                state == TASK_KILLED || state == TASK_LOST) {
              LOG(INFO) << "Removing " << task << " because it's done";
              removeTask(task, TRR_TASK_ENDED);
            }
          }
        } else {
          LOG(ERROR) << "S2M_FT_STATUS_UPDATE error: couldn't lookup "
                     << "framework id " << fid;
        }
      } else {
        LOG(ERROR) << "S2M_FT_STATUS_UPDATE error: couldn't lookup slave id "
                   << sid;
      }
      break;
    }

    case S2M_STATUS_UPDATE: {
      SlaveID sid;
      FrameworkID fid;
      TaskID tid;
      TaskState state;
      string data;
      tie(sid, fid, tid, state, data) = unpack<S2M_STATUS_UPDATE>(body());
      if (Slave *slave = lookupSlave(sid)) {
        if (Framework *framework = lookupFramework(fid)) {
          // Pass on the status update to the framework
          send(framework->pid, pack<M2F_STATUS_UPDATE>(tid, state, data));
          // Update the task state locally
          Task *task = slave->lookupTask(fid, tid);
          if (task != NULL) {
            LOG(INFO) << "Status update: " << task << " is in state " << state;
            task->state = state;
            // Remove the task if it finished or failed
            if (state == TASK_FINISHED || state == TASK_FAILED ||
                state == TASK_KILLED || state == TASK_LOST) {
              LOG(INFO) << "Removing " << task << " because it's done";
              removeTask(task, TRR_TASK_ENDED);
            }
          }
        } else {
          LOG(ERROR) << "S2M_STATUS_UPDATE error: couldn't lookup framework id "
                     << fid;
        }
      } else {
        LOG(ERROR) << "S2M_STATUS_UPDATE error: couldn't lookup slave id "
                   << sid;
      }
     break;
    }

    case S2M_FRAMEWORK_MESSAGE: {
      SlaveID sid;
      FrameworkID fid;
      FrameworkMessage message;
      tie(sid, fid, message) = unpack<S2M_FRAMEWORK_MESSAGE>(body());
      Slave *slave = lookupSlave(sid);
      if (slave != NULL) {
        Framework *framework = lookupFramework(fid);
        if (framework != NULL)
          send(framework->pid, pack<M2F_FRAMEWORK_MESSAGE>(message));
      }
      break;
    }

    case S2M_LOST_EXECUTOR: {
      SlaveID sid;
      FrameworkID fid;
      int32_t status;
      tie(sid, fid, status) = unpack<S2M_LOST_EXECUTOR>(body());
      Slave *slave = lookupSlave(sid);
      if (slave != NULL) {
        Framework *framework = lookupFramework(fid);
        if (framework != NULL) {
          // TODO(benh): Send the framework it's executor's exit status?
          if (status == -1) {
            LOG(INFO) << "Executor on " << slave << " (" << slave->hostname
                      << ") disconnected";
          } else {
            LOG(INFO) << "Executor on " << slave << " (" << slave->hostname
                      << ") exited with status " << status;
          }

          // Collect all the lost tasks for this framework.
          set<Task*> tasks;
          foreachpair (_, Task* task, framework->tasks)
            if (task->slaveId == slave->id)
              tasks.insert(task);

          // Tell the framework they have been lost and remove them.
          foreach (Task* task, tasks) {
            send(framework->pid, pack<M2F_STATUS_UPDATE>(task->id, TASK_LOST,
                                                         task->message));

            LOG(INFO) << "Removing " << task << " because of lost executor";
            removeTask(task, TRR_EXECUTOR_LOST);
          }

          // TODO(benh): Might we still want something like M2F_EXECUTOR_LOST?
        }
      }
      break;
    }

    case SH2M_HEARTBEAT: {
      SlaveID sid;
      tie(sid) = unpack<SH2M_HEARTBEAT>(body());
      Slave *slave = lookupSlave(sid);
      if (slave != NULL) {
        slave->lastHeartbeat = elapsed();
      } else {
        LOG(WARNING) << "Received heartbeat for UNKNOWN slave " << sid
                     << " from " << from();
      }
      break;
    }

    case M2M_TIMER_TICK: {
      unordered_map<SlaveID, Slave *> slavesCopy = slaves;
      foreachpair (_, Slave *slave, slavesCopy) {
	if (slave->lastHeartbeat + HEARTBEAT_TIMEOUT <= elapsed()) {
	  LOG(INFO) << slave << " missing heartbeats ... considering disconnected";
	  removeSlave(slave);
	}
      }

      // Check which framework filters can be expired.
      foreachpair (_, Framework *framework, frameworks)
        framework->removeExpiredFilters(elapsed());

      // Do allocations!
      allocator->timerTick();

      // int cnts = 0;
      // foreachpair(_, Framework *framework, frameworks) {
      // 	VLOG(1) << (cnts++) << " resourceInUse:" << framework->resources;
      // }
      break;
    }

    case M2M_FRAMEWORK_EXPIRED: {
      FrameworkID fid;
      tie(fid) = unpack<M2M_FRAMEWORK_EXPIRED>(body());
      if (Framework *framework = lookupFramework(fid)) {
	LOG(INFO) << "Framework failover timer expired, removing framework "
		  << framework;
	removeFramework(framework);
      }
      break;
    }

    case PROCESS_EXIT: {
      // TODO(benh): Could we get PROCESS_EXIT from a network partition?
      LOG(INFO) << "Process exited: " << from();
      if (pidToFid.find(from()) != pidToFid.end()) {
        FrameworkID fid = pidToFid[from()];
        if (Framework *framework = lookupFramework(fid)) {
          LOG(INFO) << framework << " disconnected";
//   	  framework->failoverTimer = new FrameworkFailoverTimer(self(), fid);
//   	  link(spawn(framework->failoverTimer));
	  removeFramework(framework);
        }
      } else if (pidToSid.find(from()) != pidToSid.end()) {
        SlaveID sid = pidToSid[from()];
        if (Slave *slave = lookupSlave(sid)) {
          LOG(INFO) << slave << " disconnected";
          removeSlave(slave);
        }
      } else {
	foreachpair (_, Framework *framework, frameworks) {
	  if (framework->failoverTimer != NULL &&
	      framework->failoverTimer->self() == from()) {
	    LOG(INFO) << "Lost framework failover timer, removing framework "
		      << framework;
	    removeFramework(framework);
	    break;
	  }
	}
      }
      break;
    }

    case M2M_GET_STATE: {
      send(from(), pack<M2M_GET_STATE_REPLY>(getState()));
      break;
    }
    
    case M2M_SHUTDOWN: {
      LOG(INFO) << "Asked to shut down by " << from();
      foreachpair (_, Slave *slave, slaves)
        send(slave->pid, pack<M2S_SHUTDOWN>());
      return;
    }

    default:
      LOG(ERROR) << "Received unknown MSGID " << msgid() << " from " << from();
      break;
    }
  }
}


OfferID Master::makeOffer(Framework *framework,
                          const vector<SlaveResources>& resources)
{
  OfferID oid = masterId + "-" + lexical_cast<string>(nextSlotOfferId++);

  SlotOffer *offer = new SlotOffer(oid, framework->id, resources);
  slotOffers[offer->id] = offer;
  framework->addOffer(offer);
  foreach (const SlaveResources& r, resources) {
    r.slave->slotOffers.insert(offer);
    r.slave->resourcesOffered += r.resources;
  }
  LOG(INFO) << "Sending " << offer << " to " << framework;
  vector<SlaveOffer> offers;
  map<SlaveID, PID> pids;
  foreach (const SlaveResources& r, resources) {
    Params params;
    params.set("cpus", r.resources.cpus);
    params.set("mem", r.resources.mem);
    SlaveOffer offer(r.slave->id, r.slave->hostname, params.getMap());
    offers.push_back(offer);
    pids[r.slave->id] = r.slave->pid;
  }
  send(framework->pid, pack<M2F_SLOT_OFFER>(oid, offers, pids));
  return oid;
}


// Process a resource offer reply (for a non-cancelled offer) by launching
// the desired tasks (if the offer contains a valid set of tasks) and
// reporting any unused resources to the allocator
void Master::processOfferReply(SlotOffer *offer,
    const vector<TaskDescription>& tasks, const Params& params)
{
  LOG(INFO) << "Received reply for " << offer;

  Framework *framework = lookupFramework(offer->frameworkId);
  CHECK(framework != NULL);

  // Count resources in the offer
  unordered_map<Slave *, Resources> offerResources;
  foreach (SlaveResources &r, offer->resources) {
    offerResources[r.slave] = r.resources;
  }

  // Count resources in the response, and check that its tasks are valid
  unordered_map<Slave *, Resources> responseResources;
  foreach (const TaskDescription &t, tasks) {
    // Check whether this task size is valid
    Params params(t.params);
    Resources res(params.getInt32("cpus", -1),
                  params.getInt32("mem", -1));
    if (res.cpus < MIN_CPUS || res.mem < MIN_MEM || 
        res.cpus > MAX_CPUS || res.mem > MAX_MEM) {
      terminateFramework(framework, 0,
          "Invalid task size: " + lexical_cast<string>(res));
      return;
    }
    // Check whether the task is on a valid slave
    Slave *slave = lookupSlave(t.slaveId);
    if (!slave || offerResources.find(slave) == offerResources.end()) {
      terminateFramework(framework, 0, "Invalid slave in offer reply");
      return;
    }
    responseResources[slave] += res;
  }

  // Check that the total accepted on each slave isn't more than offered
  foreachpair (Slave *s, Resources& respRes, responseResources) {
    Resources &offRes = offerResources[s];
    if (respRes.cpus > offRes.cpus || respRes.mem > offRes.mem) {
      terminateFramework(framework, 0, "Too many resources accepted");
      return;
    }
  }

  // Check that there are no duplicate task IDs
  unordered_set<TaskID> idsInResponse;
  foreach (const TaskDescription &t, tasks) {
    if (framework->tasks.find(t.taskId) != framework->tasks.end() ||
        idsInResponse.find(t.taskId) != idsInResponse.end()) {
      terminateFramework(framework, 0,
          "Duplicate task ID: " + lexical_cast<string>(t.taskId));
      return;
    }
    idsInResponse.insert(t.taskId);
  }

  // Launch the tasks in the response
  foreach (const TaskDescription &t, tasks) {
    launchTask(framework, t);
  }

  // If there are resources left on some slaves, add filters for them
  vector<SlaveResources> resourcesLeft;
  int timeout = params.getInt32("timeout", DEFAULT_REFUSAL_TIMEOUT);
  double expiry = (timeout == -1) ? 0 : elapsed() + timeout;
  foreachpair (Slave *s, Resources offRes, offerResources) {
    Resources respRes = responseResources[s];
    Resources left = offRes - respRes;
    if (left.cpus > 0 || left.mem > 0) {
      resourcesLeft.push_back(SlaveResources(s, left));
    }
    if (timeout != 0 && respRes.cpus == 0 && respRes.mem == 0) {
      LOG(INFO) << "Adding filter on " << s << " to " << framework
                << " for  " << timeout << " seconds";
      framework->slaveFilter[s] = expiry;
    }
  }
  
  // Return the resources left to the allocator
  removeSlotOffer(offer, ORR_FRAMEWORK_REPLIED, resourcesLeft);
}


void Master::launchTask(Framework *framework, const TaskDescription& t)
{
  Params params(t.params);
  Resources res(params.getInt32("cpus", -1),
                params.getInt32("mem", -1));

  // The invariant right now is that launchTask is called only for
  // TaskDescriptions where the slave is still valid (see the code
  // above in processOfferReply).
  Slave *slave = lookupSlave(t.slaveId);
  CHECK(slave != NULL);

  Task *task = new Task(t.taskId, framework->id, res, TASK_STARTING,
                        t.name, "", slave->id);

  framework->addTask(task);
  slave->addTask(task);

  allocator->taskAdded(task);

  LOG(INFO) << "Launching " << task << " on " << slave;
  send(slave->pid, pack<M2S_RUN_TASK>(
        framework->id, t.taskId, framework->name, framework->user,
        framework->executorInfo, t.name, t.arg, t.params, framework->pid));
}


void Master::rescindOffer(SlotOffer *offer)
{
  removeSlotOffer(offer, ORR_OFFER_RESCINDED, offer->resources);
}


void Master::killTask(Task *task)
{
  LOG(INFO) << "Killing " << task;
  Framework *framework = lookupFramework(task->frameworkId);
  Slave *slave = lookupSlave(task->slaveId);
  CHECK(framework != NULL);
  CHECK(slave != NULL);
  send(slave->pid, pack<M2S_KILL_TASK>(framework->id, task->id));
}


// Terminate a framework, sending it a particular error message
// TODO: Make the error codes and messages programmer-friendly
void Master::terminateFramework(Framework *framework,
                                int32_t code,
                                const std::string& message)
{
  LOG(INFO) << "Terminating " << framework << " due to error: " << message;
  send(framework->pid, pack<M2F_ERROR>(code, message));
  removeFramework(framework);
}


// Remove a slot offer (because it was replied or we lost a framework or slave)
void Master::removeSlotOffer(SlotOffer *offer,
                             OfferReturnReason reason,
                             const vector<SlaveResources>& resourcesLeft)
{
  // Remove from slaves
  foreach (SlaveResources& r, offer->resources) {
    CHECK(r.slave != NULL);
    r.slave->resourcesOffered -= r.resources;
    r.slave->slotOffers.erase(offer);
  }
    
  // Remove from framework
  Framework *framework = lookupFramework(offer->frameworkId);
  CHECK(framework != NULL);
  framework->removeOffer(offer);
  // Also send framework a rescind message unless the reason we are
  // removing the offer is that the framework replied to it
  if (reason != ORR_FRAMEWORK_REPLIED) {
    send(framework->pid, pack<M2F_RESCIND_OFFER>(offer->id));
  }
  
  // Tell the allocator about the resources freed up
  allocator->offerReturned(offer, reason, resourcesLeft);
  
  // Delete it
  slotOffers.erase(offer->id);
  delete offer;
}


void Master::addFramework(Framework *framework)
{
  CHECK(frameworks.find(framework->id) == frameworks.end());

  frameworks[framework->id] = framework;
  pidToFid[framework->pid] = framework->id;
  link(framework->pid);

  send(framework->pid, pack<M2F_REGISTER_REPLY>(framework->id));

  allocator->frameworkAdded(framework);
}


// Replace the scheduler for a framework with a new process ID, in the
// event of a scheduler failover.
void Master::replaceScheduler(Framework *framework, const PID &newPid)
{
  PID oldPid = framework->pid;

  // Remove the framework's slot offers.
  // TODO(benh): Consider just reoffering these to the new framework.
  unordered_set<SlotOffer *> slotOffersCopy = framework->slotOffers;
  foreach (SlotOffer* offer, slotOffersCopy) {
    removeSlotOffer(offer, ORR_FRAMEWORK_FAILOVER, offer->resources);
  }

  send(oldPid, pack<M2F_ERROR>(1, "Framework failover"));

  // TODO(benh): unlink(old->pid);
  pidToFid.erase(oldPid);
  pidToFid[newPid] = framework->id;
  framework->pid = newPid;
  link(newPid);

  send(newPid, pack<M2F_REGISTER_REPLY>(framework->id));
}


// Kill all of a framework's tasks, delete the framework object, and
// reschedule slot offers for slots that were assigned to this framework
void Master::removeFramework(Framework *framework)
{ 
  framework->active = false;
  // TODO: Notify allocator that a framework removal is beginning?
  
  // Tell slaves to kill the framework
  foreachpair (_, Slave *slave, slaves)
    send(slave->pid, pack<M2S_KILL_FRAMEWORK>(framework->id));

  // Remove pointers to the framework's tasks in slaves
  unordered_map<TaskID, Task *> tasksCopy = framework->tasks;
  foreachpair (_, Task *task, tasksCopy) {
    Slave *slave = lookupSlave(task->slaveId);
    CHECK(slave != NULL);
    removeTask(task, TRR_FRAMEWORK_LOST);
  }
  
  // Remove the framework's slot offers
  unordered_set<SlotOffer *> slotOffersCopy = framework->slotOffers;
  foreach (SlotOffer* offer, slotOffersCopy) {
    removeSlotOffer(offer, ORR_FRAMEWORK_LOST, offer->resources);
  }

  // TODO(benh): Similar code between removeFramework and
  // replaceScheduler needs to be shared!

  // TODO(benh): unlink(framework->pid);
  pidToFid.erase(framework->pid);

  // Delete it
  frameworks.erase(framework->id);
  allocator->frameworkRemoved(framework);
  delete framework;
}


// Lose all of a slave's tasks and delete the slave object
void Master::removeSlave(Slave *slave)
{ 
  slave->active = false;
  // TODO: Notify allocator that a slave removal is beginning?
  
  // Remove pointers to slave's tasks in frameworks, and send status updates
  unordered_map<pair<FrameworkID, TaskID>, Task *> tasksCopy = slave->tasks;
  foreachpair (_, Task *task, tasksCopy) {
    Framework *framework = lookupFramework(task->frameworkId);
    // A framework might not actually exist because the master failed
    // over and the framework hasn't reconnected. This can be a tricky
    // situation for frameworks that want to have high-availability,
    // because if they eventually do connect they won't ever get a
    // status update about this task.  Perhaps in the future what we
    // want to do is create a local Framework object to represent that
    // framework until it fails over. See the TODO above in
    // S2M_REREGISTER_SLAVE.
    if (framework != NULL)
      send(framework->pid, pack<M2F_STATUS_UPDATE>(task->id, TASK_LOST,
						   task->message));
    removeTask(task, TRR_SLAVE_LOST);
  }

  // Remove slot offers from the slave; this will also rescind them
  unordered_set<SlotOffer *> slotOffersCopy = slave->slotOffers;
  foreach (SlotOffer *offer, slotOffersCopy) {
    // Only report resources on slaves other than this one to the allocator
    vector<SlaveResources> otherSlaveResources;
    foreach (SlaveResources& r, offer->resources) {
      if (r.slave != slave) {
        otherSlaveResources.push_back(r);
      }
    }
    removeSlotOffer(offer, ORR_SLAVE_LOST, otherSlaveResources);
  }
  
  // Remove slave from any filters
  foreachpair (_, Framework *framework, frameworks)
    framework->slaveFilter.erase(slave);
  
  // Send lost-slave message to all frameworks (this helps them re-run
  // previously finished tasks whose output was on the lost slave)
  foreachpair (_, Framework *framework, frameworks)
    send(framework->pid, pack<M2F_LOST_SLAVE>(slave->id));

  // TODO(benh): unlink(slave->pid);
  pidToSid.erase(slave->pid);

  // Delete it
  slaves.erase(slave->id);
  allocator->slaveRemoved(slave);
  delete slave;
}


// Remove a slot offer (because it was replied or we lost a framework or slave)
void Master::removeTask(Task *task, TaskRemovalReason reason)
{
  Framework *framework = lookupFramework(task->frameworkId);
  Slave *slave = lookupSlave(task->slaveId);
  CHECK(framework != NULL);
  CHECK(slave != NULL);
  framework->removeTask(task->id);
  slave->removeTask(task);
  allocator->taskRemoved(task, reason);
  delete task;
}


Allocator* Master::createAllocator()
{
  LOG(INFO) << "Creating \"" << allocatorType << "\" allocator";
  return AllocatorFactory::instantiate(allocatorType, this);
}


// Create a new framework ID. We format the ID as MASTERID-FWID, where
// MASTERID is the ID of the master (launch date plus fault tolerant ID)
// and FWID is an increasing integer.
FrameworkID Master::newFrameworkId()
{
  int fwId = nextFrameworkId++;
  ostringstream oss;
  oss << masterId << "-" << setw(4) << setfill('0') << fwId;
  return oss.str();
}


const Params& Master::getConf()
{
  return conf;
}<|MERGE_RESOLUTION|>--- conflicted
+++ resolved
@@ -347,24 +347,17 @@
 
       LOG(INFO) << "Re-registering framework " << fid << " at " << from();
 
-<<<<<<< HEAD
       if (frameworks.count(fid) > 0) {
-        // A framework with this ID is already connected to the master, so
-        // this is hopefully a scheduler failover. Check that that this is
-        // the case (i.e. generation == 0 for the new scheduler), and report
-        // an error if it isn't.
-=======
-      if (frameworks.count(framework->id) > 0) {
-        // Using the "generation" of the scheduler allows us to keep a
-        // scheduler that got partitioned but didn't die (in ZooKeeper
-        // speak this means didn't lose their session) and then
-        // eventually tried to connect to this master even though
-        // another instance of their scheduler has reconnected. This
-        // might not be an issue in the future when the
-        // master/allocator launches the scheduler can get restarted
-        // (if necessary) by the master and the master will always
-        // know which scheduler is the correct one.
->>>>>>> d84fbfe2
+        // A framework with this ID is already connected to us, so this is
+        // hopefully a scheduler failover. Check that that this is the case
+        // using the "generation" of the scheduler. This allows us to detect
+        // a scheduler that got partitioned but didn't die (in ZooKeeper
+        // speak this means didn't lose their session) and then eventually
+        // tried to connect to this master even though another instance of
+        // their scheduler has reconnected. This might not be an issue in
+        // the future when the master/allocator launches the scheduler and
+        // restarts it when necessary, and thus always knows which scheduler
+        // is the correct one.
         if (generation == 0) {
           LOG(INFO) << "Framework " << fid << " failed over";
           replaceScheduler(frameworks[fid], from());
